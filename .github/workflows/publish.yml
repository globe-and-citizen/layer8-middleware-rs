--- conflicted
+++ resolved
@@ -23,15 +23,10 @@
       - name: Build
         run: |
           cargo install wasm-pack
-<<<<<<< HEAD
           wasm-pack build --target nodejs
           mkdir pkg/src
-          cp src/higher_order_fns.js pkg/src
-
-=======
-          wasm-pack build --target nodejs           
+          cp src/higher_order_fns.js pkg/src     
     
->>>>>>> 1ec9fb58
       - name: Install npm
         uses: actions/setup-node@v2
         with:
